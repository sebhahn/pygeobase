--- conflicted
+++ resolved
@@ -27,13 +27,10 @@
 
 import os
 import abc
-<<<<<<< HEAD
 import glob
 from datetime import datetime
-=======
 import warnings
 
->>>>>>> 4c6dc8fd
 import numpy as np
 
 
@@ -172,7 +169,6 @@
 
 
 class ImageBase(object):
-<<<<<<< HEAD
 
     """
     ImageBase class serves as a template for i/o objects used for reading
@@ -278,320 +274,6 @@
         Close file.
         """
         return
-
-
-class GriddedStaticBase(object):
-=======
->>>>>>> 4c6dc8fd
-
-    """
-    Dateset base class for images that implements basic functions and
-    also abstract methods that have to be implemented by child classes.
-
-    Parameters
-    ----------
-    path : string
-        Path to dataset.
-    filename_templ : string
-        template of how datetimes fit into the filename.
-        e.g. "ASCAT_%Y%m%d_image.nc" will be translated into the filename
-        ASCAT_20070101_image.nc for the date 2007-01-01.
-    sub_path : string or list optional
-        if given it is used to generate a sub path from the given timestamp.
-        This is useful if files are sorted by year or month.
-        If a list is one subfolder per item is assumed. This can be used
-        if the files for May 2007 are e.g. in folders 2007/05/ then the
-        list ['%Y', '%m'] works.
-    grid : pygeogrids.grids.BasicGrid of CellGrid instance, optional
-        Grid on which all the images of the dataset are stored. This is not
-        relevant for datasets that are stored e.g. in orbit geometry
-    exact_templ : boolean, optional
-        if True then the filename_templ matches the filename exactly.
-        If False then the filename_templ will be used in glob to find
-        the file.
-    """
-    __metaclass__ = abc.ABCMeta
-
-    def __init__(self, path, filename_templ="",
-                 sub_path=None, grid=None,
-                 exact_templ=True):
-        self.grid = grid
-        self.fname_templ = filename_templ
-        self.path = path
-        if type(sub_path) == str:
-            sub_path = [sub_path]
-        self.sub_path = sub_path
-        self.exact_templ = exact_templ
-
-    @abc.abstractmethod
-    def _read_spec_file(self, filename, timestamp=None, **kwargs):
-        """
-        Read specific image for given filename
-
-        Parameters
-        ----------
-        filename : string
-            filename
-        timestamp : datetime, optional
-           can be given here if it is already
-           known since it has to be returned.
-
-        Returns
-        -------
-        data : dict
-            dictionary of numpy arrays that hold the image data for each
-            variable of the dataset
-        metadata : dict
-            dictionary of numpy arrays that hold the metadata
-        timestamp : datetime.datetime
-            exact timestamp of the image
-        lon : numpy.array or None
-            array of longitudes, if None self.grid will be assumed
-        lat : numpy.array or None
-            array of latitudes, if None self.grid will be assumed
-        time : numpy.array or None
-            observation times of the data as numpy array of julian dates,
-            if None all observations have the same timestamp
-        """
-        return
-
-    def _search_files(self, timestamp, custom_templ=None,
-                      str_param=None):
-        """
-        searches for filenames for the given timestamp.
-        This function is used by _build_filename which then
-        checks if a unique filename was found
-
-        Parameters
-        ----------
-        timestamp: datetime
-            datetime for given filename
-        custom_tmpl : string, optional
-            if given not the fname_templ is used but the custom templ
-            This is convienint for some datasets where no all filenames
-            follow the same convention and where the read_img function
-            can choose between templates based on some condition.
-        str_param : dict, optional
-            if given then this dict will be applied to the template using
-            the fname_template.format(**str_param) notation before the resulting
-            string is put into datetime.strftime.
-
-            example from python documentation
-            >>> coord = {'latitude': '37.24N', 'longitude': '-115.81W'}
-            >>> 'Coordinates: {latitude}, {longitude}'.format(**coord)
-            'Coordinates: 37.24N, -115.81W'
-        """
-        if custom_templ is not None:
-            fname_templ = custom_templ
-        else:
-            fname_templ = self.fname_templ
-
-        if str_param is not None:
-            fname_templ = fname_templ.format(**str_param)
-        if self.sub_path is None:
-            search_file = os.path.join(
-                self.path, timestamp.strftime(fname_templ))
-
-        else:
-            sub_path = ""
-            for s in self.sub_path:
-                sub_path = os.path.join(sub_path, timestamp.strftime(s))
-            search_file = os.path.join(self.path,
-                                       sub_path,
-                                       timestamp.strftime(fname_templ))
-        if self.exact_templ:
-            return [search_file]
-        else:
-            filename = glob.glob(search_file)
-
-        if not filename:
-            raise IOError("File not found {:}".format(search_file))
-
-        return filename
-
-    def _build_filename(self, timestamp, custom_templ=None,
-                        str_param=None):
-        """
-        This function uses _search_files to find the correct
-        filename and checks if the search was unambiguous
-
-        Parameters
-        ----------
-        timestamp: datetime
-            datetime for given filename
-        custom_tmpl : string, optional
-            if given not the fname_templ is used but the custom templ
-            This is convienint for some datasets where no all filenames
-            follow the same convention and where the read_img function
-            can choose between templates based on some condition.
-        str_param : dict, optional
-            if given then this dict will be applied to the template using
-            the fname_template.format(**str_param) notation before the resulting
-            string is put into datetime.strftime.
-
-            example from python documentation
-
-            >>> coord = {'latitude': '37.24N', 'longitude': '-115.81W'}
-            >>> 'Coordinates: {latitude}, {longitude}'.format(**coord)
-            'Coordinates: 37.24N, -115.81W'
-        """
-        filename = self._search_files(timestamp, custom_templ=custom_templ,
-                                      str_param=str_param)
-
-        if len(filename) > 1:
-            raise IOError(
-                "File search is ambiguous {:}".format(filename))
-
-        return filename[0]
-
-    def _assemble_img(self, timestamp, **kwargs):
-        """
-        Function between read_img and _build_filename that can
-        be used to read a different file for each parameter in a image
-        dataset. In the standard impementation it is assumed
-        that all necessary information of a image is stored in the
-        one file whose filename is built by the _build_filname function.
-
-        Parameters
-        ----------
-        timestamp : datatime
-            timestamp of the image to assemble
-
-        Returns
-        -------
-        data : dict
-            dictionary of numpy arrays that hold the image data for each
-            variable of the dataset
-        metadata : dict
-            dictionary of numpy arrays that hold the metadata
-        timestamp : datetime.datetime
-            exact timestamp of the image
-        lon : numpy.array or None
-            array of longitudes, if None self.grid will be assumed
-        lat : numpy.array or None
-            array of latitudes, if None self.grid will be assumed
-        time_var : string or None
-            variable name of observation times in the data dict, if None all
-            observations have the same timestamp
-        """
-        return self._read_spec_file(self._build_filename(timestamp),
-                                    timestamp=timestamp, **kwargs)
-
-    def read_img(self, timestamp, **kwargs):
-        """
-        Return an image if a specific datetime is given.
-
-        Parameters
-        ----------
-        timestamp : datetime.datetime
-            Time stamp.
-
-        Returns
-        -------
-        data : dict
-            dictionary of numpy arrays that hold the image data for each
-            variable of the dataset
-        metadata : dict
-            dictionary of numpy arrays that hold the metadata
-        timestamp : datetime.datetime
-            exact timestamp of the image
-        lon : numpy.array or None
-            array of longitudes, if None self.grid will be assumed
-        lat : numpy.array or None
-            array of latitudes, if None self.grid will be assumed
-        time_var : string or None
-            variable name of observation times in the data dict, if None all
-            observations have the same timestamp
-        """
-        return self._assemble_img(timestamp, **kwargs)
-
-    def tstamps_for_daterange(self, start_date, end_date):
-        """
-        Return all valid timestamps in a given date range.
-        This method must be implemented if iteration over
-        images should be possible.
-
-        Parameters
-        ----------
-        start_date : datetime.date or datetime.datetime
-            start date
-        end_date : datetime.date or datetime.datetime
-            end date
-
-        Returns
-        -------
-        dates : list
-            list of datetimes
-        """
-
-        raise NotImplementedError(
-            "Please implement to enable iteration over date ranges.")
-
-    def iter_images(self, start_date, end_date, **kwargs):
-        """
-        Yield all images for a given date range.
-
-        Parameters
-        ----------
-        start_date : datetime.date or datetime.datetime
-            start date
-        end_date : datetime.date or datetime.datetime
-            end date
-
-        Returns
-        -------
-        data : dict
-            dictionary of numpy arrays that hold the image data for each
-            variable of the dataset
-        metadata : dict
-            dictionary of numpy arrays that hold the metadata
-        timestamp : datetime.datetime
-            exact timestamp of the image
-        lon : numpy.array or None
-            array of longitudes, if None self.grid will be assumed
-        lat : numpy.array or None
-            array of latitudes, if None self.grid will be assumed
-        time_var : string or None
-            variable name of observation times in the data dict, if None all
-            observations have the same timestamp
-        """
-        timestamps = self.tstamps_for_daterange(start_date, end_date)
-
-        if timestamps:
-            for timestamp in timestamps:
-                yield_img = self.read_img(
-                    timestamp, **kwargs)
-                yield yield_img
-        else:
-            raise IOError("no files found for given date range")
-
-    def daily_images(self, day, **kwargs):
-        """
-        Yield all images for a day.
-
-        Parameters
-        ----------
-        day : datetime.date
-
-        Returns
-        -------
-        data : dict
-            dictionary of numpy arrays that hold the image data for each
-            variable of the dataset
-        metadata : dict
-            dictionary of numpy arrays that hold metadata
-        timestamp : datetime.datetime
-            exact timestamp of the image
-        lon : numpy.array or None
-            array of longitudes, if None self.grid will be assumed
-        lat : numpy.array or None
-            array of latitudes, if None self.grid will be assumed
-        jd : string or None
-            name of the field in the data array representing the observation
-            dates
-        """
-        for img in self.iter_images(day, day, **kwargs):
-            yield img
 
 
 class GriddedBase(object):
@@ -909,7 +591,6 @@
     def iter_ts(self):
         """
         Yield time series for all grid points.
-
         Yields
         ------
         data : pandas.DataFrame
@@ -917,17 +598,9 @@
         gp : int
             Grid point.
         """
-<<<<<<< HEAD
-        if self.fid is not None:
-            self.fid.flush()
-
-    def close(self):
-        """
-        Close file.
-        """
-        if self.fid is not None:
-            self.fid.close()
-            self.fid = None
+        warnings.warn("iter_ts is deprecated, please use iter_gp "
+                      "instead.", DeprecationWarning)
+        return self.iter_gp()
 
 
 class MultiTemporalImageBase(object):
@@ -1321,9 +994,4 @@
             dates
         """
         for img in self.iter_images(day, day, **kwargs):
-            yield img
-=======
-        warnings.warn("iter_ts is deprecated, please use iter_gp "
-                      "instead.", DeprecationWarning)
-        return self.iter_gp()
->>>>>>> 4c6dc8fd
+            yield img